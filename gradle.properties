--- conflicted
+++ resolved
@@ -9,11 +9,7 @@
 jacksonVersion=2.13.1
 gsonVersion = 2.8.6
 grpcVersion = 1.35.0
-<<<<<<< HEAD
-apolloVersion=3.2.0
-=======
 apolloVersion=3.2.2
->>>>>>> c60cc65a
 commonsLang3Version = 3.12.0
 cliktVersion = 3.2.0
 bouncycastleVersion = 1.69
