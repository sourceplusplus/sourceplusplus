[submodule "protocol"]
	path = protocol
	url = https://github.com/sourceplusplus/protocol
	branch = master
[submodule "probes/jvm"]
	path = probes/jvm
	url = https://github.com/sourceplusplus/probe-jvm
	branch = master
[submodule "probes/python"]
	path = probes/python
	url = https://github.com/sourceplusplus/probe-python
	branch = master
[submodule "interfaces/cli"]
	path = interfaces/cli
	url = https://github.com/sourceplusplus/interface-cli
	branch = master
[submodule "interfaces/jetbrains"]
	path = interfaces/jetbrains
	url = https://github.com/sourceplusplus/interface-jetbrains
	branch = master
[submodule "docker/e2e/example-web-app"]
	path = docker/e2e/example-web-app
	url = https://github.com/sourceplusplus/example-web-app
	branch = master
[submodule "interfaces/booster-ui"]
	path = interfaces/booster-ui
	url = https://github.com/sourceplusplus/interface-booster-ui
	branch = master
[submodule "tutorials/python"]
	path = tutorials/python
	url = https://github.com/sourceplusplus/tutorial-python
	branch = master
[submodule "tutorials/jvm"]
	path = tutorials/jvm
	url = https://github.com/sourceplusplus/tutorial-jvm
	branch = master
<<<<<<< HEAD
[submodule "probes/nodejs"]
	path = probes/nodejs
	url = https://github.com/sourceplusplus/probe-nodejs
=======
[submodule "documentation"]
	path = documentation
	url = https://github.com/sourceplusplus/documentation
>>>>>>> 7c00fabe
	branch = master<|MERGE_RESOLUTION|>--- conflicted
+++ resolved
@@ -6,6 +6,10 @@
 	path = probes/jvm
 	url = https://github.com/sourceplusplus/probe-jvm
 	branch = master
+[submodule "probes/nodejs"]
+	path = probes/nodejs
+	url = https://github.com/sourceplusplus/probe-nodejs
+  branch = master
 [submodule "probes/python"]
 	path = probes/python
 	url = https://github.com/sourceplusplus/probe-python
@@ -34,13 +38,7 @@
 	path = tutorials/jvm
 	url = https://github.com/sourceplusplus/tutorial-jvm
 	branch = master
-<<<<<<< HEAD
-[submodule "probes/nodejs"]
-	path = probes/nodejs
-	url = https://github.com/sourceplusplus/probe-nodejs
-=======
 [submodule "documentation"]
 	path = documentation
 	url = https://github.com/sourceplusplus/documentation
->>>>>>> 7c00fabe
 	branch = master