/*
 * Source++, the open-source live coding platform.
 * Copyright (C) 2022 CodeBrig, Inc.
 *
 * This program is free software: you can redistribute it and/or modify
 * it under the terms of the GNU Affero General Public License as published
 * by the Free Software Foundation, either version 3 of the License, or
 * (at your option) any later version.
 *
 * This program is distributed in the hope that it will be useful,
 * but WITHOUT ANY WARRANTY; without even the implied warranty of
 * MERCHANTABILITY or FITNESS FOR A PARTICULAR PURPOSE.  See the
 * GNU Affero General Public License for more details.
 *
 * You should have received a copy of the GNU Affero General Public License
 * along with this program.  If not, see <https://www.gnu.org/licenses/>.
 */
package integration

import io.vertx.core.Vertx
import io.vertx.junit5.VertxExtension
<<<<<<< HEAD
=======
import io.vertx.kotlin.coroutines.dispatcher
import kotlinx.coroutines.runBlocking
import org.junit.jupiter.api.Assertions.*
import org.junit.jupiter.api.BeforeAll
import org.junit.jupiter.api.Test
>>>>>>> 2b01ce91
import org.junit.jupiter.api.extension.ExtendWith
import spp.platform.common.ClusterConnection
import spp.platform.storage.MemoryStorage

@ExtendWith(VertxExtension::class)
class MemoryStorageITTest : BaseStorageITTest<MemoryStorage>() {

<<<<<<< HEAD
    override suspend fun createInstance(vertx: Vertx): MemoryStorage{
        return MemoryStorage(vertx)
    }

=======
    companion object {
        @JvmStatic
        @BeforeAll
        fun beforeAll() {
            ClusterConnection.config = JsonObject()
                .put(
                    "spp-platform",
                    JsonObject()
                        .put("jwt", JsonObject())
                        .put("pii-redaction", JsonObject().put("enabled", "false"))
                )
                .put(
                    "storage",
                    JsonObject()
                        .put("selector", "memory")
                        .put("memory", JsonObject())
                )
        }
    }

    @Test
    fun updateDataRedactionInRole(vertx: Vertx): Unit = runBlocking(vertx.dispatcher()) {
        val storage = MemoryStorage(vertx)

        storage.addDataRedaction("test", RedactionType.IDENTIFIER_MATCH, "lookup", "value1")
        storage.addRole(DeveloperRole.fromString("test_role"))
        storage.addDataRedactionToRole("test", DeveloperRole.fromString("test_role"))
        val dataRedactions = storage.getRoleDataRedactions(DeveloperRole.fromString("test_role"))
        assertEquals(1, dataRedactions.size)
        assertEquals("value1", dataRedactions.toList()[0].replacement)

        storage.updateDataRedaction("test", RedactionType.IDENTIFIER_MATCH, "lookup", "value2")
        val updatedDataRedactions = storage.getRoleDataRedactions(DeveloperRole.fromString("test_role"))
        assertEquals(1, updatedDataRedactions.size)
        assertEquals("value2", updatedDataRedactions.toList()[0].replacement)
    }

    @Test
    fun reset(vertx: Vertx): Unit = runBlocking(vertx.dispatcher()) {
        val storage = MemoryStorage(vertx)
        SourceStorage.setup(storage)

        SourceStorage.addRole(DeveloperRole.fromString("resetRole"))
        assertTrue(SourceStorage.getRoles().contains(DeveloperRole.fromString("resetRole")))
        SourceStorage.addDeveloper("resetDeveloper")
        assertNotNull(SourceStorage.getDevelopers().find { it.id == "resetDeveloper" })
        SourceStorage.addDataRedaction(
            "resetDataRedaction",
            RedactionType.IDENTIFIER_MATCH,
            "resetDataRedaction",
            "resetDataRedaction"
        )
        assertNotNull(SourceStorage.getDataRedactions().find { it.id == "resetDataRedaction" })

        SourceStorage.reset()

        assertFalse(SourceStorage.getRoles().contains(DeveloperRole.fromString("resetRole")))
        assertNull(SourceStorage.getDevelopers().find { it.id == "resetDeveloper" })
        assertNull(SourceStorage.getDataRedactions().find { it.id == "resetDataRedaction" })
    }
>>>>>>> 2b01ce91
}<|MERGE_RESOLUTION|>--- conflicted
+++ resolved
@@ -19,14 +19,11 @@
 
 import io.vertx.core.Vertx
 import io.vertx.junit5.VertxExtension
-<<<<<<< HEAD
-=======
 import io.vertx.kotlin.coroutines.dispatcher
 import kotlinx.coroutines.runBlocking
 import org.junit.jupiter.api.Assertions.*
 import org.junit.jupiter.api.BeforeAll
 import org.junit.jupiter.api.Test
->>>>>>> 2b01ce91
 import org.junit.jupiter.api.extension.ExtendWith
 import spp.platform.common.ClusterConnection
 import spp.platform.storage.MemoryStorage
@@ -34,71 +31,7 @@
 @ExtendWith(VertxExtension::class)
 class MemoryStorageITTest : BaseStorageITTest<MemoryStorage>() {
 
-<<<<<<< HEAD
     override suspend fun createInstance(vertx: Vertx): MemoryStorage{
         return MemoryStorage(vertx)
     }
-
-=======
-    companion object {
-        @JvmStatic
-        @BeforeAll
-        fun beforeAll() {
-            ClusterConnection.config = JsonObject()
-                .put(
-                    "spp-platform",
-                    JsonObject()
-                        .put("jwt", JsonObject())
-                        .put("pii-redaction", JsonObject().put("enabled", "false"))
-                )
-                .put(
-                    "storage",
-                    JsonObject()
-                        .put("selector", "memory")
-                        .put("memory", JsonObject())
-                )
-        }
-    }
-
-    @Test
-    fun updateDataRedactionInRole(vertx: Vertx): Unit = runBlocking(vertx.dispatcher()) {
-        val storage = MemoryStorage(vertx)
-
-        storage.addDataRedaction("test", RedactionType.IDENTIFIER_MATCH, "lookup", "value1")
-        storage.addRole(DeveloperRole.fromString("test_role"))
-        storage.addDataRedactionToRole("test", DeveloperRole.fromString("test_role"))
-        val dataRedactions = storage.getRoleDataRedactions(DeveloperRole.fromString("test_role"))
-        assertEquals(1, dataRedactions.size)
-        assertEquals("value1", dataRedactions.toList()[0].replacement)
-
-        storage.updateDataRedaction("test", RedactionType.IDENTIFIER_MATCH, "lookup", "value2")
-        val updatedDataRedactions = storage.getRoleDataRedactions(DeveloperRole.fromString("test_role"))
-        assertEquals(1, updatedDataRedactions.size)
-        assertEquals("value2", updatedDataRedactions.toList()[0].replacement)
-    }
-
-    @Test
-    fun reset(vertx: Vertx): Unit = runBlocking(vertx.dispatcher()) {
-        val storage = MemoryStorage(vertx)
-        SourceStorage.setup(storage)
-
-        SourceStorage.addRole(DeveloperRole.fromString("resetRole"))
-        assertTrue(SourceStorage.getRoles().contains(DeveloperRole.fromString("resetRole")))
-        SourceStorage.addDeveloper("resetDeveloper")
-        assertNotNull(SourceStorage.getDevelopers().find { it.id == "resetDeveloper" })
-        SourceStorage.addDataRedaction(
-            "resetDataRedaction",
-            RedactionType.IDENTIFIER_MATCH,
-            "resetDataRedaction",
-            "resetDataRedaction"
-        )
-        assertNotNull(SourceStorage.getDataRedactions().find { it.id == "resetDataRedaction" })
-
-        SourceStorage.reset()
-
-        assertFalse(SourceStorage.getRoles().contains(DeveloperRole.fromString("resetRole")))
-        assertNull(SourceStorage.getDevelopers().find { it.id == "resetDeveloper" })
-        assertNull(SourceStorage.getDataRedactions().find { it.id == "resetDataRedaction" })
-    }
->>>>>>> 2b01ce91
 }