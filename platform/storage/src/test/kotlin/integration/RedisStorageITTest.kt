/*
 * Source++, the open-source live coding platform.
 * Copyright (C) 2022 CodeBrig, Inc.
 *
 * This program is free software: you can redistribute it and/or modify
 * it under the terms of the GNU Affero General Public License as published
 * by the Free Software Foundation, either version 3 of the License, or
 * (at your option) any later version.
 *
 * This program is distributed in the hope that it will be useful,
 * but WITHOUT ANY WARRANTY; without even the implied warranty of
 * MERCHANTABILITY or FITNESS FOR A PARTICULAR PURPOSE.  See the
 * GNU Affero General Public License for more details.
 *
 * You should have received a copy of the GNU Affero General Public License
 * along with this program.  If not, see <https://www.gnu.org/licenses/>.
 */
package integration

import io.vertx.core.Vertx
import io.vertx.core.json.JsonObject
import io.vertx.junit5.VertxExtension
import io.vertx.kotlin.coroutines.dispatcher
import kotlinx.coroutines.runBlocking
import org.junit.jupiter.api.Assertions.*
import org.junit.jupiter.api.BeforeEach
import org.junit.jupiter.api.Test
import org.junit.jupiter.api.extension.ExtendWith
import spp.platform.storage.RedisStorage
import spp.platform.storage.SourceStorage
import spp.protocol.platform.auth.DeveloperRole
import spp.protocol.platform.auth.RedactionType

@ExtendWith(VertxExtension::class)
class RedisStorageITTest {

    @BeforeEach
    fun setupInit(vertx: Vertx): Unit = runBlocking(vertx.dispatcher()) {
        val storage = RedisStorage()
        storage.init(vertx, JsonObject().put("host", "localhost").put("port", 6379))
        SourceStorage.setup(
            storage,
            JsonObject().put(
                "spp-platform",
                JsonObject()
                    .put("jwt", JsonObject())
                    .put("pii-redaction", JsonObject().put("enabled", "false"))
            )
        )
        SourceStorage.reset()
    }

    @Test
    fun getDevelopers(vertx: Vertx): Unit = runBlocking(vertx.dispatcher()) {
        val storage = RedisStorage()
        storage.init(vertx, JsonObject().put("host", "localhost").put("port", 6379))

        assertEquals(1, storage.getDevelopers().size)
        storage.addDeveloper("dev_1", "token")
        assertEquals(2, storage.getDevelopers().size)

        assertNotNull(storage.getDevelopers().find { it.id == "dev_1" })
    }

    @Test
    fun getDeveloperByAccessToken(vertx: Vertx): Unit = runBlocking(vertx.dispatcher()) {
        val storage = RedisStorage()
        storage.init(vertx, JsonObject().put("host", "localhost").put("port", 6379))

        storage.addDeveloper("dev_2", "token_2")

        val developer = storage.getDeveloperByAccessToken("token_2")
        assertEquals("dev_2", developer?.id)
    }

    @Test
    fun removeDeveloper(vertx: Vertx): Unit = runBlocking(vertx.dispatcher()) {
        val storage = RedisStorage()
        storage.init(vertx, JsonObject().put("host", "localhost").put("port", 6379))

        val developerId = "dev_3"
        val developerToken = "token_3"
        storage.addDeveloper(developerId, developerToken)
        val developer = storage.getDeveloperByAccessToken(developerToken)
        assertNotNull(developer)
        assertEquals(developerId, developer?.id)

        storage.removeDeveloper(developerId)
        val updatedDeveloper = storage.getDeveloperByAccessToken(developerToken)
        assertNull(updatedDeveloper)
    }

    @Test
    fun setAccessToken(vertx: Vertx): Unit = runBlocking(vertx.dispatcher()) {
        val storage = RedisStorage()
        storage.init(vertx, JsonObject().put("host", "localhost").put("port", 6379))

        val id = "dev_4"
        val token = "token_4"
        storage.addDeveloper(id, token)
        val developer = storage.getDeveloperByAccessToken(token)
        assertEquals(id, developer?.id)

        storage.setAccessToken(id, "newToken")
        assertNull(storage.getDeveloperByAccessToken(token))

        val developerWithNewToken = storage.getDeveloperByAccessToken("newToken")
        assertEquals(id, developerWithNewToken?.id)
    }

    @Test
    fun hasRole(vertx: Vertx): Unit = runBlocking(vertx.dispatcher()) {
        val storage = RedisStorage()
        storage.init(vertx, JsonObject().put("host", "localhost").put("port", 6379))

        val developerRole = DeveloperRole.fromString("test_role")
        assertFalse(storage.hasRole(developerRole))

        storage.addRole(developerRole)
        assertTrue(storage.hasRole(developerRole))
    }

    @Test
    fun addRemoveRole(vertx: Vertx): Unit = runBlocking(vertx.dispatcher()) {
        val storage = RedisStorage()
        storage.init(vertx, JsonObject().put("host", "localhost").put("port", 6379))

        val developerRole = DeveloperRole.fromString("test_role_2")
        assertFalse(storage.hasRole(developerRole))

        storage.addRole(developerRole)
        assertTrue(storage.hasRole(developerRole))

        storage.removeRole(developerRole)
        assertFalse(storage.hasRole(developerRole))
    }

    @Test
    fun getDeveloperRoles(vertx: Vertx): Unit = runBlocking(vertx.dispatcher()) {
        val storage = RedisStorage()
        storage.init(vertx, JsonObject().put("host", "localhost").put("port", 6379))
        val id = "dev_5"
        storage.addDeveloper(id, "token_5")
        val developerRole = DeveloperRole.fromString("dev_role")
        storage.addRole(developerRole)

        val developerRoles = storage.getDeveloperRoles(id)
        assertEquals(0, developerRoles.size)

        storage.addRoleToDeveloper(id, developerRole)
        val updatedDeveloperRoles = storage.getDeveloperRoles(id)
        assertEquals(1, updatedDeveloperRoles.size)
        assertEquals("dev_role", updatedDeveloperRoles[0].roleName)
    }

    @Test
    fun updateDataRedactionInRole(vertx: Vertx): Unit = runBlocking(vertx.dispatcher()) {
        val storage = RedisStorage(vertx)
        storage.init(JsonObject().put("host", "localhost").put("port", 6379))

        storage.addDataRedaction("test", RedactionType.IDENTIFIER_MATCH, "lookup", "value1")
        storage.addRole(DeveloperRole.fromString("test_role"))
        storage.addDataRedactionToRole("test", DeveloperRole.fromString("test_role"))
        val dataRedactions = storage.getRoleDataRedactions(DeveloperRole.fromString("test_role"))
        assertEquals(1, dataRedactions.size)
        assertEquals("value1", dataRedactions.toList()[0].replacement)

        storage.updateDataRedaction("test", RedactionType.IDENTIFIER_MATCH, "lookup", "value2")
        val updatedDataRedactions = storage.getRoleDataRedactions(DeveloperRole.fromString("test_role"))
        assertEquals(1, updatedDataRedactions.size)
        assertEquals("value2", updatedDataRedactions.toList()[0].replacement)
    }

    @Test
    fun reset(vertx: Vertx): Unit = runBlocking(vertx.dispatcher()) {
<<<<<<< HEAD
        val storage = RedisStorage()
        storage.init(vertx, JsonObject().put("host", "localhost").put("port", 6379))
=======
        val storage = RedisStorage(vertx)
        storage.init(JsonObject().put("host", "localhost").put("port", 6379))
        SourceStorage.setup(
            storage,
            JsonObject().put(
                "spp-platform",
                JsonObject()
                    .put("jwt", JsonObject())
                    .put("pii-redaction", JsonObject().put("enabled", "false"))
            )
        )
>>>>>>> 9faf15ac

        SourceStorage.addRole(DeveloperRole.fromString("resetRole"))
        assertTrue(SourceStorage.getRoles().contains(DeveloperRole.fromString("resetRole")))
        SourceStorage.addDeveloper("resetDeveloper")
        assertNotNull(SourceStorage.getDevelopers().find { it.id == "resetDeveloper" })
        SourceStorage.addDataRedaction(
            "resetDataRedaction",
            RedactionType.IDENTIFIER_MATCH,
            "resetDataRedaction",
            "resetDataRedaction"
        )
        assertNotNull(SourceStorage.getDataRedactions().find { it.id == "resetDataRedaction" })

        SourceStorage.reset()

        assertFalse(SourceStorage.getRoles().contains(DeveloperRole.fromString("resetRole")))
        assertNull(SourceStorage.getDevelopers().find { it.id == "resetDeveloper" })
        assertNull(SourceStorage.getDataRedactions().find { it.id == "resetDataRedaction" })
    }
}<|MERGE_RESOLUTION|>--- conflicted
+++ resolved
@@ -36,8 +36,8 @@
 
     @BeforeEach
     fun setupInit(vertx: Vertx): Unit = runBlocking(vertx.dispatcher()) {
-        val storage = RedisStorage()
-        storage.init(vertx, JsonObject().put("host", "localhost").put("port", 6379))
+        val storage = RedisStorage(vertx)
+        storage.init(JsonObject().put("host", "localhost").put("port", 6379))
         SourceStorage.setup(
             storage,
             JsonObject().put(
@@ -52,8 +52,8 @@
 
     @Test
     fun getDevelopers(vertx: Vertx): Unit = runBlocking(vertx.dispatcher()) {
-        val storage = RedisStorage()
-        storage.init(vertx, JsonObject().put("host", "localhost").put("port", 6379))
+        val storage = RedisStorage(vertx)
+        storage.init(JsonObject().put("host", "localhost").put("port", 6379))
 
         assertEquals(1, storage.getDevelopers().size)
         storage.addDeveloper("dev_1", "token")
@@ -64,8 +64,8 @@
 
     @Test
     fun getDeveloperByAccessToken(vertx: Vertx): Unit = runBlocking(vertx.dispatcher()) {
-        val storage = RedisStorage()
-        storage.init(vertx, JsonObject().put("host", "localhost").put("port", 6379))
+        val storage = RedisStorage(vertx)
+        storage.init(JsonObject().put("host", "localhost").put("port", 6379))
 
         storage.addDeveloper("dev_2", "token_2")
 
@@ -75,8 +75,8 @@
 
     @Test
     fun removeDeveloper(vertx: Vertx): Unit = runBlocking(vertx.dispatcher()) {
-        val storage = RedisStorage()
-        storage.init(vertx, JsonObject().put("host", "localhost").put("port", 6379))
+        val storage = RedisStorage(vertx)
+        storage.init(JsonObject().put("host", "localhost").put("port", 6379))
 
         val developerId = "dev_3"
         val developerToken = "token_3"
@@ -92,8 +92,8 @@
 
     @Test
     fun setAccessToken(vertx: Vertx): Unit = runBlocking(vertx.dispatcher()) {
-        val storage = RedisStorage()
-        storage.init(vertx, JsonObject().put("host", "localhost").put("port", 6379))
+        val storage = RedisStorage(vertx)
+        storage.init(JsonObject().put("host", "localhost").put("port", 6379))
 
         val id = "dev_4"
         val token = "token_4"
@@ -110,8 +110,8 @@
 
     @Test
     fun hasRole(vertx: Vertx): Unit = runBlocking(vertx.dispatcher()) {
-        val storage = RedisStorage()
-        storage.init(vertx, JsonObject().put("host", "localhost").put("port", 6379))
+        val storage = RedisStorage(vertx)
+        storage.init(JsonObject().put("host", "localhost").put("port", 6379))
 
         val developerRole = DeveloperRole.fromString("test_role")
         assertFalse(storage.hasRole(developerRole))
@@ -122,8 +122,8 @@
 
     @Test
     fun addRemoveRole(vertx: Vertx): Unit = runBlocking(vertx.dispatcher()) {
-        val storage = RedisStorage()
-        storage.init(vertx, JsonObject().put("host", "localhost").put("port", 6379))
+        val storage = RedisStorage(vertx)
+        storage.init(JsonObject().put("host", "localhost").put("port", 6379))
 
         val developerRole = DeveloperRole.fromString("test_role_2")
         assertFalse(storage.hasRole(developerRole))
@@ -137,8 +137,8 @@
 
     @Test
     fun getDeveloperRoles(vertx: Vertx): Unit = runBlocking(vertx.dispatcher()) {
-        val storage = RedisStorage()
-        storage.init(vertx, JsonObject().put("host", "localhost").put("port", 6379))
+        val storage = RedisStorage(vertx)
+        storage.init(JsonObject().put("host", "localhost").put("port", 6379))
         val id = "dev_5"
         storage.addDeveloper(id, "token_5")
         val developerRole = DeveloperRole.fromString("dev_role")
@@ -173,22 +173,8 @@
 
     @Test
     fun reset(vertx: Vertx): Unit = runBlocking(vertx.dispatcher()) {
-<<<<<<< HEAD
-        val storage = RedisStorage()
-        storage.init(vertx, JsonObject().put("host", "localhost").put("port", 6379))
-=======
         val storage = RedisStorage(vertx)
         storage.init(JsonObject().put("host", "localhost").put("port", 6379))
-        SourceStorage.setup(
-            storage,
-            JsonObject().put(
-                "spp-platform",
-                JsonObject()
-                    .put("jwt", JsonObject())
-                    .put("pii-redaction", JsonObject().put("enabled", "false"))
-            )
-        )
->>>>>>> 9faf15ac
 
         SourceStorage.addRole(DeveloperRole.fromString("resetRole"))
         assertTrue(SourceStorage.getRoles().contains(DeveloperRole.fromString("resetRole")))
