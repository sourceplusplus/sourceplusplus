--- conflicted
+++ resolved
@@ -17,10 +17,7 @@
 val jupiterVersion: String by project
 val apolloVersion: String by project
 val commonsIoVersion: String by project
-<<<<<<< HEAD
-=======
 val logbackVersion: String by project
->>>>>>> b65b5209
 val auth0JwtVersion: String by project
 
 group = platformGroup
