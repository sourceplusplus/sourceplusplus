/*
 * Source++, the continuous feedback platform for developers.
 * Copyright (C) 2022-2023 CodeBrig, Inc.
 *
 * This program is free software: you can redistribute it and/or modify
 * it under the terms of the GNU Affero General Public License as published
 * by the Free Software Foundation, either version 3 of the License, or
 * (at your option) any later version.
 *
 * This program is distributed in the hope that it will be useful,
 * but WITHOUT ANY WARRANTY; without even the implied warranty of
 * MERCHANTABILITY or FITNESS FOR A PARTICULAR PURPOSE.  See the
 * GNU Affero General Public License for more details.
 *
 * You should have received a copy of the GNU Affero General Public License
 * along with this program.  If not, see <https://www.gnu.org/licenses/>.
 */
package spp.platform.core.interceptors

import com.google.common.cache.CacheBuilder
import io.grpc.*
import io.vertx.core.Vertx
import io.vertx.core.json.JsonObject
import io.vertx.kotlin.coroutines.dispatcher
import kotlinx.coroutines.runBlocking
import mu.KotlinLogging
import spp.platform.common.util.ContextUtil
import spp.platform.storage.SourceStorage
import java.util.concurrent.TimeUnit

class SkyWalkingGrpcInterceptor(
    private val vertx: Vertx,
    private val config: JsonObject
) : ServerInterceptor {

    companion object {
        private val log = KotlinLogging.logger {}
        private val AUTH_HEAD_HEADER_NAME = Metadata.Key.of("Authentication", Metadata.ASCII_STRING_MARSHALLER)
    }

    //using memory cache to avoid hitting storage for every request
    private val probeAuthCache = CacheBuilder.newBuilder()
        .expireAfterAccess(1, TimeUnit.MINUTES)
        .build<String, Boolean>()

    /**
     * Intercepts gRPC calls and checks for authentication, adds VCS data to the context, and adds the tenant ID to the
     * context if it is present in the auth header.
     */
    override fun <ReqT : Any?, RespT : Any?> interceptCall(
        call: ServerCall<ReqT, RespT>,
        headers: Metadata?,
        next: ServerCallHandler<ReqT, RespT>
    ): ServerCall.Listener<ReqT> {
        val authHeader = headers?.get(AUTH_HEAD_HEADER_NAME)
        if (authHeader != null && probeAuthCache.getIfPresent(authHeader) != null) {
            val (clientId, clientSecret, tenantId, environment, version) = extractPartsFromAuth(authHeader)
            val context = getContextWithValues(clientId, clientSecret, tenantId, environment, version)
            return Contexts.interceptCall(context, call, headers, next)
        } else {
            val authEnabled = config.getJsonObject("client-access")?.getString("enabled")?.toBooleanStrictOrNull()
            if (authEnabled == true) {
<<<<<<< HEAD
                val authParts = authHeader?.split(":") ?: emptyList()
                val clientId = authParts.getOrNull(0)?.takeIf { it.isNotBlank() && it != "null" }
                val clientSecret = authParts.getOrNull(1)?.takeIf { it.isNotBlank() && it != "null" }
                val tenantId = authParts.getOrNull(2)?.takeIf { it.isNotBlank() && it != "null" }
                val environment = authParts.getOrNull(3)?.takeIf { it.isNotBlank() && it != "null" }
                val version = authParts.getOrNull(4)?.takeIf { it.isNotBlank() && it != "null" }
=======
                val (clientId, clientSecret, tenantId, environment, version) = extractPartsFromAuth(authHeader)
>>>>>>> ffd926f1
                if (authHeader == null || clientId == null || clientSecret == null) {
                    log.warn { "Invalid auth header: $authHeader" }
                    call.close(Status.PERMISSION_DENIED, Metadata())
                    return object : ServerCall.Listener<ReqT>() {}
                }

                return runBlocking(vertx.dispatcher()) {
                    if (tenantId != null) {
                        Vertx.currentContext().putLocal("tenant_id", tenantId)
                    } else {
                        Vertx.currentContext().removeLocal("tenant_id")
                    }

                    val clientAccess = SourceStorage.getClientAccess(clientId)
                    return@runBlocking if (clientAccess == null || clientAccess.secret != clientSecret) {
                        log.warn { "Invalid auth header: $authHeader" }
                        call.close(Status.PERMISSION_DENIED, Metadata())
                        object : ServerCall.Listener<ReqT>() {}
                    } else {
                        log.debug {
                            buildString {
<<<<<<< HEAD
                                append("Valid auth header: ").append(authHeader)
                                append(" Client ID: ").append(clientId)
                                append(" Tenant ID: ").append(tenantId)
                                append(" Environment: ").append(environment)
                                append(" Version: ").append(version)
=======
                                append("Validated auth header: ")
                                append(authHeader)
                                append(". Client ID: ").append(clientId)
                                append(". Tenant ID: ").append(tenantId)
                                append(". Environment: ").append(environment)
                                append(". Version: ").append(version)
>>>>>>> ffd926f1
                            }
                        }
                        probeAuthCache.put(authHeader, true)

<<<<<<< HEAD
                        val context = Context.current()
                            .withValue(ContextUtil.CLIENT_ID, clientId)
                            .withValue(ContextUtil.CLIENT_ACCESS, clientSecret)
                            .withValue(ContextUtil.TENANT_ID, tenantId)
                            .withValue(ContextUtil.ENVIRONMENT, environment)
                            .withValue(ContextUtil.VERSION, version)
=======
                        val context = getContextWithValues(clientId, clientSecret, tenantId, environment, version)
>>>>>>> ffd926f1
                        Contexts.interceptCall(context, call, headers, next)
                    }
                }
            } else {
                return next.startCall(call, headers)
            }
        }
    }

    private fun extractPartsFromAuth(authHeader: String?): List<String?> {
        val authParts = authHeader?.split(":") ?: emptyList()
        val clientId = authParts.getOrNull(0)?.takeIf { it.isNotBlank() && it != "null" }
        val clientSecret = authParts.getOrNull(1)?.takeIf { it.isNotBlank() && it != "null" }
        val tenantId = authParts.getOrNull(2)?.takeIf { it.isNotBlank() && it != "null" }
        val environment = authParts.getOrNull(3)?.takeIf { it.isNotBlank() && it != "null" }
        val version = authParts.getOrNull(4)?.takeIf { it.isNotBlank() && it != "null" }
        return listOf(clientId, clientSecret, tenantId, environment, version)
    }

    private fun getContextWithValues(
        clientId: String?,
        clientSecret: String?,
        tenantId: String?,
        environment: String?,
        version: String?
    ): Context {
        return Context.current()
            .withValue(ContextUtil.CLIENT_ID, clientId)
            .withValue(ContextUtil.CLIENT_ACCESS, clientSecret)
            .withValue(ContextUtil.TENANT_ID, tenantId)
            .withValue(ContextUtil.ENVIRONMENT, environment)
            .withValue(ContextUtil.VERSION, version)
    }
}<|MERGE_RESOLUTION|>--- conflicted
+++ resolved
@@ -60,16 +60,7 @@
         } else {
             val authEnabled = config.getJsonObject("client-access")?.getString("enabled")?.toBooleanStrictOrNull()
             if (authEnabled == true) {
-<<<<<<< HEAD
-                val authParts = authHeader?.split(":") ?: emptyList()
-                val clientId = authParts.getOrNull(0)?.takeIf { it.isNotBlank() && it != "null" }
-                val clientSecret = authParts.getOrNull(1)?.takeIf { it.isNotBlank() && it != "null" }
-                val tenantId = authParts.getOrNull(2)?.takeIf { it.isNotBlank() && it != "null" }
-                val environment = authParts.getOrNull(3)?.takeIf { it.isNotBlank() && it != "null" }
-                val version = authParts.getOrNull(4)?.takeIf { it.isNotBlank() && it != "null" }
-=======
                 val (clientId, clientSecret, tenantId, environment, version) = extractPartsFromAuth(authHeader)
->>>>>>> ffd926f1
                 if (authHeader == null || clientId == null || clientSecret == null) {
                     log.warn { "Invalid auth header: $authHeader" }
                     call.close(Status.PERMISSION_DENIED, Metadata())
@@ -91,34 +82,17 @@
                     } else {
                         log.debug {
                             buildString {
-<<<<<<< HEAD
-                                append("Valid auth header: ").append(authHeader)
-                                append(" Client ID: ").append(clientId)
-                                append(" Tenant ID: ").append(tenantId)
-                                append(" Environment: ").append(environment)
-                                append(" Version: ").append(version)
-=======
                                 append("Validated auth header: ")
                                 append(authHeader)
                                 append(". Client ID: ").append(clientId)
                                 append(". Tenant ID: ").append(tenantId)
                                 append(". Environment: ").append(environment)
                                 append(". Version: ").append(version)
->>>>>>> ffd926f1
                             }
                         }
                         probeAuthCache.put(authHeader, true)
 
-<<<<<<< HEAD
-                        val context = Context.current()
-                            .withValue(ContextUtil.CLIENT_ID, clientId)
-                            .withValue(ContextUtil.CLIENT_ACCESS, clientSecret)
-                            .withValue(ContextUtil.TENANT_ID, tenantId)
-                            .withValue(ContextUtil.ENVIRONMENT, environment)
-                            .withValue(ContextUtil.VERSION, version)
-=======
                         val context = getContextWithValues(clientId, clientSecret, tenantId, environment, version)
->>>>>>> ffd926f1
                         Contexts.interceptCall(context, call, headers, next)
                     }
                 }
